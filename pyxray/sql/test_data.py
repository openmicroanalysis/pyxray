--- conflicted
+++ resolved
@@ -94,30 +94,17 @@
     def testelement_mass_density_g_per_cm3(self):
         self.assertAlmostEqual(0.9992, self.db.element_mass_density_g_per_cm3('Vi'), 4)
         self.assertAlmostEqual(0.9992, self.db.element_mass_density_g_per_cm3(118), 4)
-<<<<<<< HEAD
         self.assertAlmostEqual(0.9992, self.db.element_mass_density_g_per_cm3('Vibranium'), 4)
-#
-#    def testelement_transitions(self):
-#        transitions = self.db.element_transitions(118)
+
+#    def testelement_xray_transitions(self):
+#        transitions = self.db.element_xray_transitions(118)
 #        self.assertEqual(1, len(transitions))
 #
 #        K = descriptor.AtomicSubshell(1, 0, 1)
 #        L3 = descriptor.AtomicSubshell(2, 1, 3)
-#        expected = descriptor.Transition(L3, K)
+#        expected = descriptor.XrayTransition(L3, K)
 #        self.assertEqual(expected, transitions[0])
-#
-=======
-
-    def testelement_xray_transitions(self):
-        transitions = self.db.element_xray_transitions(118)
-        self.assertEqual(1, len(transitions))
-
-        K = descriptor.AtomicSubshell(1, 0, 1)
-        L3 = descriptor.AtomicSubshell(2, 1, 3)
-        expected = descriptor.XrayTransition(L3, K)
-        self.assertEqual(expected, transitions[0])
-
->>>>>>> 5da09a4f
+
     def testatomic_shell(self):
         expected = descriptor.AtomicShell(1)
         self.assertEqual(expected, self.db.atomic_shell('a'))
@@ -149,7 +136,6 @@
         self.assertEqual('b', self.db.atomic_subshell_notation(ashell, 'mock', 'utf16'))
         self.assertEqual('c', self.db.atomic_subshell_notation(ashell, 'mock', 'html'))
         self.assertEqual('d', self.db.atomic_subshell_notation(ashell, 'mock', 'latex'))
-<<<<<<< HEAD
 #
 #    def testatomic_subshell_binding_energy_eV(self):
 #        ashell = descriptor.AtomicSubshell(1, 0, 1)
@@ -167,37 +153,14 @@
 #        ashell = descriptor.AtomicSubshell(1, 0, 1)
 #        self.assertEqual(1, self.db.atomic_subshell_occupancy(118, ashell))
 #
-    def testtransition(self):
-        K = descriptor.AtomicSubshell(1, 0, 1)
-        L3 = descriptor.AtomicSubshell(2, 1, 3)
-        expected = descriptor.Transition(L3, K)
-        self.assertEqual(expected, self.db.transition('a'))
-        self.assertEqual(expected, self.db.transition((L3, K)))
-        self.assertEqual(expected, self.db.transition(descriptor.Transition(L3, K)))
-=======
-
-    def testatomic_subshell_binding_energy_eV(self):
-        ashell = descriptor.AtomicSubshell(1, 0, 1)
-        self.assertAlmostEqual(0.1, self.db.atomic_subshell_binding_energy_eV(118, ashell), 4)
-
-    def testatomic_subshell_radiative_width_eV(self):
-        ashell = descriptor.AtomicSubshell(1, 0, 1)
-        self.assertAlmostEqual(0.01, self.db.atomic_subshell_radiative_width_eV(118, ashell), 4)
-
-    def testatomic_subshell_nonradiative_width_eV(self):
-        ashell = descriptor.AtomicSubshell(1, 0, 1)
-        self.assertAlmostEqual(0.001, self.db.atomic_subshell_nonradiative_width_eV(118, ashell), 4)
-
-    def testatomic_subshell_occupancy(self):
-        ashell = descriptor.AtomicSubshell(1, 0, 1)
-        self.assertEqual(1, self.db.atomic_subshell_occupancy(118, ashell))
 
     def testxray_transition(self):
         K = descriptor.AtomicSubshell(1, 0, 1)
         L3 = descriptor.AtomicSubshell(2, 1, 3)
         expected = descriptor.XrayTransition(L3, K)
         self.assertEqual(expected, self.db.xray_transition('a'))
->>>>>>> 5da09a4f
+        self.assertEqual(expected, self.db.xray_transition((L3, K)))
+        self.assertEqual(expected, self.db.xray_transition(descriptor.XrayTransition(L3, K)))
 
     def testxray_transition_notation(self):
         K = descriptor.AtomicSubshell(1, 0, 1)
@@ -211,9 +174,8 @@
     def testxray_transition_energy_eV(self):
         K = descriptor.AtomicSubshell(1, 0, 1)
         L3 = descriptor.AtomicSubshell(2, 1, 3)
-<<<<<<< HEAD
-        transition = descriptor.Transition(L3, K)
-        self.assertAlmostEqual(0.2, self.db.transition_energy_eV(118, transition), 4)
+        transition = descriptor.XrayTransition(L3, K)
+        self.assertAlmostEqual(0.2, self.db.xray_transition_energy_eV(118, transition), 4)
 #
 #    def testtransition_probability(self):
 #        K = descriptor.AtomicSubshell(1, 0, 1)
@@ -265,61 +227,6 @@
 #        transition2 = descriptor.Transition(L2, K, L3)
 #        transitionset = descriptor.TransitionSet([transition, transition2])
 #        self.assertAlmostEqual(0.003, self.db.transitionset_relative_weight(118, transitionset), 4)
-=======
-        transition = descriptor.XrayTransition(L3, K)
-        self.assertAlmostEqual(0.2, self.db.xray_transition_energy_eV(118, transition), 4)
-
-    def testxray_transition_probability(self):
-        K = descriptor.AtomicSubshell(1, 0, 1)
-        L3 = descriptor.AtomicSubshell(2, 1, 3)
-        transition = descriptor.XrayTransition(L3, K)
-        self.assertAlmostEqual(0.02, self.db.xray_transition_probability(118, transition), 4)
-
-    def testxray_transition_relative_weight(self):
-        K = descriptor.AtomicSubshell(1, 0, 1)
-        L3 = descriptor.AtomicSubshell(2, 1, 3)
-        transition = descriptor.XrayTransition(L3, K)
-        self.assertAlmostEqual(0.002, self.db.xray_transition_relative_weight(118, transition), 4)
-
-    def testxray_transitionset(self):
-        K = descriptor.AtomicSubshell(1, 0, 1)
-        L3 = descriptor.AtomicSubshell(2, 1, 3)
-        L2 = descriptor.AtomicSubshell(2, 1, 1)
-        transition = descriptor.XrayTransition(L3, K)
-        transition2 = descriptor.XrayTransition(L2, K)
-        expected = descriptor.XrayTransitionSet([transition, transition2])
-        self.assertEqual(expected, self.db.xray_transitionset('a'))
-
-    def testxray_transitionset_notation(self):
-        K = descriptor.AtomicSubshell(1, 0, 1)
-        L3 = descriptor.AtomicSubshell(2, 1, 3)
-        L2 = descriptor.AtomicSubshell(2, 1, 1)
-        transition = descriptor.XrayTransition(L3, K)
-        transition2 = descriptor.XrayTransition(L2, K)
-        transitionset = descriptor.XrayTransitionSet([transition, transition2])
-        self.assertEqual('a', self.db.xray_transitionset_notation(transitionset, 'mock', 'ascii'))
-        self.assertEqual('b', self.db.xray_transitionset_notation(transitionset, 'mock', 'utf16'))
-        self.assertEqual('c', self.db.xray_transitionset_notation(transitionset, 'mock', 'html'))
-        self.assertEqual('d', self.db.xray_transitionset_notation(transitionset, 'mock', 'latex'))
-
-    def testxray_transitionset_energy_eV(self):
-        K = descriptor.AtomicSubshell(1, 0, 1)
-        L3 = descriptor.AtomicSubshell(2, 1, 3)
-        L2 = descriptor.AtomicSubshell(2, 1, 1)
-        transition = descriptor.XrayTransition(L3, K)
-        transition2 = descriptor.XrayTransition(L2, K)
-        transitionset = descriptor.XrayTransitionSet([transition, transition2])
-        self.assertAlmostEqual(0.3, self.db.xray_transitionset_energy_eV(118, transitionset), 4)
-
-    def testxray_transitionset_relative_weight(self):
-        K = descriptor.AtomicSubshell(1, 0, 1)
-        L3 = descriptor.AtomicSubshell(2, 1, 3)
-        L2 = descriptor.AtomicSubshell(2, 1, 1)
-        transition = descriptor.XrayTransition(L3, K)
-        transition2 = descriptor.XrayTransition(L2, K)
-        transitionset = descriptor.XrayTransitionSet([transition, transition2])
-        self.assertAlmostEqual(0.003, self.db.xray_transitionset_relative_weight(118, transitionset), 4)
->>>>>>> 5da09a4f
 
 if __name__ == '__main__': #pragma: no cover
     logging.getLogger().setLevel(logging.DEBUG)
